//
//  Copyright (c) 2017 Open Whisper Systems. All rights reserved.
//

#import "AppDelegate.h"
#import "AppStoreRating.h"
#import "CategorizingLogger.h"
#import "CodeVerificationViewController.h"
#import "DebugLogger.h"
#import "Environment.h"
#import "NotificationsManager.h"
#import "OWSContactsManager.h"
#import "OWSStaleNotificationObserver.h"
#import "PropertyListPreferences.h"
#import "PushManager.h"
#import "RPAccountManager.h"
#import "Release.h"
#import "Signal-Swift.h"
#import "TSMessagesManager.h"
#import "TSPreKeyManager.h"
#import "TSSocketManager.h"
#import "TextSecureKitEnv.h"
#import "VersionMigrations.h"
#import <PastelogKit/Pastelog.h>
#import <PromiseKit/AnyPromise.h>
#import <SignalServiceKit/OWSDisappearingMessagesJob.h>
#import <SignalServiceKit/OWSIncomingMessageReadObserver.h>
#import <SignalServiceKit/OWSMessageSender.h>
#import <SignalServiceKit/TSAccountManager.h>

NSString *const AppDelegateStoryboardMain = @"Main";
NSString *const AppDelegateStoryboardRegistration = @"Registration";

static NSString *const kInitialViewControllerIdentifier = @"UserInitialViewController";
static NSString *const kURLSchemeSGNLKey                = @"sgnl";
static NSString *const kURLHostVerifyPrefix             = @"verify";

@interface AppDelegate ()

@property (nonatomic, retain) UIWindow *screenProtectionWindow;
@property (nonatomic) OWSIncomingMessageReadObserver *incomingMessageReadObserver;
@property (nonatomic) OWSStaleNotificationObserver *staleNotificationObserver;

@end

@implementation AppDelegate

- (void)applicationDidEnterBackground:(UIApplication *)application {
    DDLogWarn(@"%@ applicationDidEnterBackground.", self.tag);
}

- (void)applicationWillEnterForeground:(UIApplication *)application {
    DDLogWarn(@"%@ applicationWillEnterForeground.", self.tag);
    
    [[UIApplication sharedApplication] setApplicationIconBadgeNumber:0];
}

- (void)applicationDidReceiveMemoryWarning:(UIApplication *)application
{
    DDLogWarn(@"%@ applicationDidReceiveMemoryWarning.", self.tag);
}

- (void)applicationWillTerminate:(UIApplication *)application
{
    DDLogWarn(@"%@ applicationWillTerminate.", self.tag);
}

- (BOOL)application:(UIApplication *)application didFinishLaunchingWithOptions:(NSDictionary *)launchOptions {
    BOOL loggingIsEnabled;
#ifdef DEBUG
    // Specified at Product -> Scheme -> Edit Scheme -> Test -> Arguments -> Environment to avoid things like
    // the phone directory being looked up during tests.
    loggingIsEnabled = TRUE;
    [DebugLogger.sharedLogger enableTTYLogging];
#elif RELEASE
    loggingIsEnabled = Environment.preferences.loggingIsEnabled;
#endif
    if (loggingIsEnabled) {
        [DebugLogger.sharedLogger enableFileLogging];
    }

    // XXX - careful when moving this. It must happen before we initialize TSStorageManager.
    [self verifyDBKeysAvailableBeforeBackgroundLaunch];

    // Initializing env logger
    CategorizingLogger *logger = [CategorizingLogger categorizingLogger];
    [logger addLoggingCallback:^(NSString *category, id details, NSUInteger index){
    }];

    // Setting up environment
    [Environment setCurrent:[Release releaseEnvironmentWithLogging:logger]];

    [UIUtil applySignalAppearence];
    [[PushManager sharedManager] registerPushKitNotificationFuture];

    if (getenv("runningTests_dontStartApp")) {
        return YES;
    }

    if ([TSAccountManager isRegistered]) {
        [Environment.getCurrent.contactsManager doAfterEnvironmentInitSetup];
    }
    [Environment.getCurrent initCallListener];

<<<<<<< HEAD
    BOOL loggingIsEnabled;

#ifdef DEBUG
    // Specified at Product -> Scheme -> Edit Scheme -> Test -> Arguments -> Environment to avoid things like
    // the phone directory being looked up during tests.
    loggingIsEnabled = TRUE;
    [DebugLogger.sharedLogger enableTTYLogging];
#elif RELEASE
    loggingIsEnabled = Environment.preferences.loggingIsEnabled;
#endif
    [self verifyBackgroundBeforeKeysAvailableLaunch];

    if (loggingIsEnabled) {
        [DebugLogger.sharedLogger enableFileLogging];
    }

    DDLogWarn(@"%@ application: didFinishLaunchingWithOptions.", self.tag);

=======
>>>>>>> c2fae986
    [self setupTSKitEnv];

    UIStoryboard *storyboard;
    if ([TSAccountManager isRegistered]) {
        storyboard = [UIStoryboard storyboardWithName:AppDelegateStoryboardMain bundle:[NSBundle mainBundle]];
    } else {
        storyboard = [UIStoryboard storyboardWithName:AppDelegateStoryboardRegistration bundle:[NSBundle mainBundle]];
    }
    self.window = [[UIWindow alloc] initWithFrame:[[UIScreen mainScreen] bounds]];

    self.window.rootViewController = [storyboard instantiateInitialViewController];
    [self.window makeKeyAndVisible];

    [VersionMigrations performUpdateCheck]; // this call must be made after environment has been initialized because in
                                            // general upgrade may depend on environment

    // Accept push notification when app is not open
    NSDictionary *remoteNotif = launchOptions[UIApplicationLaunchOptionsRemoteNotificationKey];
    if (remoteNotif) {
        DDLogInfo(@"Application was launched by tapping a push notification.");
        [self application:application didReceiveRemoteNotification:remoteNotif];
    }

    [self prepareScreenProtection];

    // At this point, potentially lengthy DB locking migrations could be running.
    // Avoid blocking app launch by putting all further possible DB access in async thread.
    UIApplicationState launchState = application.applicationState;
    [[TSAccountManager sharedInstance] ifRegistered:YES runAsync:^{
        if (launchState == UIApplicationStateInactive) {
            DDLogWarn(@"The app was launched from inactive");
            [TSSocketManager becomeActiveFromForeground];
        } else if (launchState == UIApplicationStateBackground) {
            DDLogWarn(@"The app was launched from being backgrounded");
            [TSSocketManager becomeActiveFromBackgroundExpectMessage:NO];
        } else {
            DDLogWarn(@"The app was launched in an unknown way");
        }

        OWSAccountManager *accountManager =
            [[OWSAccountManager alloc] initWithTextSecureAccountManager:[TSAccountManager sharedInstance]
                                                 redPhoneAccountManager:[RPAccountManager sharedInstance]];

        [OWSSyncPushTokensJob runWithPushManager:[PushManager sharedManager]
                                  accountManager:accountManager
                                     preferences:[Environment preferences]].then(^{
            DDLogDebug(@"%@ Successfully ran syncPushTokensJob.", self.tag);
        }).catch(^(NSError *_Nonnull error) {
            DDLogDebug(@"%@ Failed to run syncPushTokensJob with error: %@", self.tag, error);
        });

        [TSPreKeyManager refreshPreKeys];

        // Clean up any messages that expired since last launch.
        [[[OWSDisappearingMessagesJob alloc] initWithStorageManager:[TSStorageManager sharedManager]] run];
        [AppStoreRating setupRatingLibrary];
    }];

    [[TSAccountManager sharedInstance] ifRegistered:NO runAsync:^{
        dispatch_async(dispatch_get_main_queue(), ^{
            UITapGestureRecognizer *gesture = [[UITapGestureRecognizer alloc] initWithTarget:[Pastelog class]
                                                                                      action:@selector(submitLogs)];
            gesture.numberOfTapsRequired = 8;
            [self.window addGestureRecognizer:gesture];
        });
    }];

    return YES;
}

- (void)setupTSKitEnv {
    [TextSecureKitEnv sharedEnv].contactsManager = [Environment getCurrent].contactsManager;
    [[TSStorageManager sharedManager] setupDatabase];
    [TextSecureKitEnv sharedEnv].notificationsManager = [[NotificationsManager alloc] init];

    OWSMessageSender *messageSender =
        [[OWSMessageSender alloc] initWithNetworkManager:[Environment getCurrent].networkManager
                                          storageManager:[TSStorageManager sharedManager]
                                         contactsManager:[Environment getCurrent].contactsManager
                                         contactsUpdater:[Environment getCurrent].contactsUpdater];

    self.incomingMessageReadObserver =
        [[OWSIncomingMessageReadObserver alloc] initWithStorageManager:[TSStorageManager sharedManager]
                                                         messageSender:messageSender];
    [self.incomingMessageReadObserver startObserving];

    self.staleNotificationObserver = [OWSStaleNotificationObserver new];
    [self.staleNotificationObserver startObserving];
}

- (void)application:(UIApplication *)application didRegisterForRemoteNotificationsWithDeviceToken:(NSData *)deviceToken
{
    DDLogDebug(@"%@ Successfully registered for remote notifications with token: %@", self.tag, deviceToken);
    [PushManager.sharedManager.pushNotificationFutureSource trySetResult:deviceToken];
}

- (void)application:(UIApplication *)application didFailToRegisterForRemoteNotificationsWithError:(NSError *)error
{
    DDLogError(@"%@ Failed to register for remote notifications with error %@", self.tag, error);
#ifdef DEBUG
    DDLogWarn(@"%@ We're in debug mode. Faking success for remote registration with a fake push identifier", self.tag);
    [PushManager.sharedManager.pushNotificationFutureSource trySetResult:[NSData dataWithLength:32]];
#else
    [PushManager.sharedManager.pushNotificationFutureSource trySetFailure:error];
#endif
}

- (void)application:(UIApplication *)application
    didRegisterUserNotificationSettings:(UIUserNotificationSettings *)notificationSettings {
    [PushManager.sharedManager.userNotificationFutureSource trySetResult:notificationSettings];
}

- (BOOL)application:(UIApplication *)application
            openURL:(NSURL *)url
  sourceApplication:(NSString *)sourceApplication
         annotation:(id)annotation {
    if ([url.scheme isEqualToString:kURLSchemeSGNLKey]) {
        if ([url.host hasPrefix:kURLHostVerifyPrefix] && ![TSAccountManager isRegistered]) {
            id signupController = [Environment getCurrent].signUpFlowNavigationController;
            if ([signupController isKindOfClass:[UINavigationController class]]) {
                UINavigationController *navController = (UINavigationController *)signupController;
                UIViewController *controller          = [navController.childViewControllers lastObject];
                if ([controller isKindOfClass:[CodeVerificationViewController class]]) {
                    CodeVerificationViewController *cvvc = (CodeVerificationViewController *)controller;
                    NSString *verificationCode           = [url.path substringFromIndex:1];

                    cvvc.challengeTextField.text = verificationCode;
                    [cvvc verifyChallengeAction:nil];
                } else {
                    DDLogWarn(@"Not the verification view controller we expected. Got %@ instead",
                              NSStringFromClass(controller.class));
                }
            }
        } else {
            DDLogWarn(@"Application opened with an unknown URL action: %@", url.host);
        }
    } else {
        DDLogWarn(@"Application opened with an unknown URL scheme: %@", url.scheme);
    }
    return NO;
}

- (void)applicationDidBecomeActive:(UIApplication *)application {
    DDLogWarn(@"%@ applicationDidBecomeActive.", self.tag);

    if (getenv("runningTests_dontStartApp")) {
        return;
    }

    [[TSAccountManager sharedInstance] ifRegistered:YES
                                           runAsync:^{
                                               // We're double checking that the app is active, to be sure since we
                                               // can't verify in production env due to code
                                               // signing.
                                               [TSSocketManager becomeActiveFromForeground];
                                               [[Environment getCurrent].contactsManager verifyABPermission];
                                               
                                               // This will fetch new messages, if we're using domain
                                               // fronting.
                                               [[PushManager sharedManager] applicationDidBecomeActive];
                                           }];
    
    [self removeScreenProtection];
}

- (void)applicationWillResignActive:(UIApplication *)application {
    DDLogWarn(@"%@ applicationWillResignActive.", self.tag);
    
    UIBackgroundTaskIdentifier __block bgTask = UIBackgroundTaskInvalid;
    bgTask                                    = [application beginBackgroundTaskWithExpirationHandler:^{

    }];

    dispatch_async(dispatch_get_global_queue(DISPATCH_QUEUE_PRIORITY_DEFAULT, 0), ^{
      if ([TSAccountManager isRegistered]) {
          dispatch_sync(dispatch_get_main_queue(), ^{
              [self protectScreen];
              [[[Environment getCurrent] signalsViewController] updateInboxCountLabel];
              [TSSocketManager resignActivity];
          });
      }

      [application endBackgroundTask:bgTask];
      bgTask = UIBackgroundTaskInvalid;
    });
}

- (void)application:(UIApplication *)application
    performActionForShortcutItem:(UIApplicationShortcutItem *)shortcutItem
               completionHandler:(void (^)(BOOL succeeded))completionHandler {
    if ([TSAccountManager isRegistered]) {
        [[Environment getCurrent].signalsViewController composeNew];
        completionHandler(YES);
    } else {
        UIAlertController *controller =
            [UIAlertController alertControllerWithTitle:NSLocalizedString(@"REGISTER_CONTACTS_WELCOME", nil)
                                                message:NSLocalizedString(@"REGISTRATION_RESTRICTED_MESSAGE", nil)
                                         preferredStyle:UIAlertControllerStyleAlert];

        [controller addAction:[UIAlertAction actionWithTitle:NSLocalizedString(@"OK", nil)
                                                       style:UIAlertActionStyleDefault
                                                     handler:^(UIAlertAction *_Nonnull action){

                                                     }]];
        [[Environment getCurrent]
                .signalsViewController.presentedViewController presentViewController:controller
                                                                            animated:YES
                                                                          completion:^{
                                                                            completionHandler(NO);
                                                                          }];
    }
}

/**
 * Screen protection obscures the app screen shown in the app switcher.
 */
- (void)prepareScreenProtection
{
    UIWindow *window = [[UIWindow alloc] initWithFrame:self.window.bounds];
    window.hidden = YES;
    window.opaque = YES;
    window.userInteractionEnabled = NO;
    window.windowLevel = CGFLOAT_MAX;
    window.backgroundColor = UIColor.ows_materialBlueColor;
    window.rootViewController =
        [[UIStoryboard storyboardWithName:@"Launch Screen" bundle:nil] instantiateInitialViewController];

    self.screenProtectionWindow = window;
}

- (void)protectScreen {
    if (Environment.preferences.screenSecurityIsEnabled) {
        self.screenProtectionWindow.hidden = NO;
    }
}

- (void)removeScreenProtection {
    if (Environment.preferences.screenSecurityIsEnabled) {
        self.screenProtectionWindow.hidden = YES;
    }
}

#pragma mark Push Notifications Delegate Methods

- (void)application:(UIApplication *)application didReceiveRemoteNotification:(NSDictionary *)userInfo {
    [[PushManager sharedManager] application:application didReceiveRemoteNotification:userInfo];
}

- (void)application:(UIApplication *)application
    didReceiveRemoteNotification:(NSDictionary *)userInfo
          fetchCompletionHandler:(void (^)(UIBackgroundFetchResult))completionHandler {
    [[PushManager sharedManager] application:application
                didReceiveRemoteNotification:userInfo
                      fetchCompletionHandler:completionHandler];
}

- (void)application:(UIApplication *)application didReceiveLocalNotification:(UILocalNotification *)notification {
    [AppStoreRating preventPromptAtNextTest];
    [[PushManager sharedManager] application:application didReceiveLocalNotification:notification];
}

- (void)application:(UIApplication *)application
    handleActionWithIdentifier:(NSString *)identifier
          forLocalNotification:(UILocalNotification *)notification
             completionHandler:(void (^)())completionHandler {
    [[PushManager sharedManager] application:application
                  handleActionWithIdentifier:identifier
                        forLocalNotification:notification
                           completionHandler:completionHandler];
}

- (void)application:(UIApplication *)application
    handleActionWithIdentifier:(NSString *)identifier
          forLocalNotification:(UILocalNotification *)notification
              withResponseInfo:(NSDictionary *)responseInfo
             completionHandler:(void (^)())completionHandler {
    [[PushManager sharedManager] application:application
                  handleActionWithIdentifier:identifier
                        forLocalNotification:notification
                            withResponseInfo:responseInfo
                           completionHandler:completionHandler];
}

/**
 *  The user must unlock the device once after reboot before the database encryption key can be accessed.
 */
- (void)verifyDBKeysAvailableBeforeBackgroundLaunch
{
    if (UIApplication.sharedApplication.applicationState != UIApplicationStateBackground) {
        return;
    }

    if (![TSStorageManager isDatabasePasswordAccessible]) {
        DDLogInfo(@"%@ exiting because we are in the background and the database password is not accessible.", self.tag);
        exit(0);
    }
}

#pragma mark - Logging

+ (NSString *)tag
{
    return [NSString stringWithFormat:@"[%@]", self.class];
}

- (NSString *)tag
{
    return self.class.tag;
}

@end<|MERGE_RESOLUTION|>--- conflicted
+++ resolved
@@ -79,6 +79,8 @@
         [DebugLogger.sharedLogger enableFileLogging];
     }
 
+    DDLogWarn(@"%@ application: didFinishLaunchingWithOptions.", self.tag);
+
     // XXX - careful when moving this. It must happen before we initialize TSStorageManager.
     [self verifyDBKeysAvailableBeforeBackgroundLaunch];
 
@@ -102,27 +104,6 @@
     }
     [Environment.getCurrent initCallListener];
 
-<<<<<<< HEAD
-    BOOL loggingIsEnabled;
-
-#ifdef DEBUG
-    // Specified at Product -> Scheme -> Edit Scheme -> Test -> Arguments -> Environment to avoid things like
-    // the phone directory being looked up during tests.
-    loggingIsEnabled = TRUE;
-    [DebugLogger.sharedLogger enableTTYLogging];
-#elif RELEASE
-    loggingIsEnabled = Environment.preferences.loggingIsEnabled;
-#endif
-    [self verifyBackgroundBeforeKeysAvailableLaunch];
-
-    if (loggingIsEnabled) {
-        [DebugLogger.sharedLogger enableFileLogging];
-    }
-
-    DDLogWarn(@"%@ application: didFinishLaunchingWithOptions.", self.tag);
-
-=======
->>>>>>> c2fae986
     [self setupTSKitEnv];
 
     UIStoryboard *storyboard;
